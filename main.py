"""
Main orchestrator for Automated EDA & Visualization by Multi-Agent Chat
"""

import os
import sys
import json
import pandas as pd
from datetime import datetime
from typing import Dict, Any, List, Optional

# Add project root to path
sys.path.append(os.path.dirname(os.path.abspath(__file__)))

from llm.deepseek_client import DeepSeekClient
from agents import PlannerAgent, CodeWriterAgent, CriticAgent, ReporterAgent
from runtime.profiler import CSVProfiler
from runtime.executor import SandboxExecutor


class EDAOrchestrator:
    """Main orchestrator that coordinates all agents for EDA analysis"""

    def __init__(
        self, api_key: Optional[str] = None, artifacts_dir: str = "./artifacts"
    ):
        self.artifacts_dir = artifacts_dir
        self.logs_dir = "./logs"
        self.report_dir = "./report"

        # Ensure directories exist
        os.makedirs(self.artifacts_dir, exist_ok=True)
        os.makedirs(self.logs_dir, exist_ok=True)
        os.makedirs(self.report_dir, exist_ok=True)

        # Initialize components
        self.llm_client = DeepSeekClient(api_key)
        self.profiler = CSVProfiler()
        self.executor = SandboxExecutor(artifacts_dir)

        # Initialize agents
        self.planner = PlannerAgent(self.llm_client)
        self.coder = CodeWriterAgent(self.llm_client)
        self.critic = CriticAgent(self.llm_client)
        self.reporter = ReporterAgent(self.llm_client)

        # Execution log
        self.execution_log = {
            "timestamp": datetime.now().isoformat(),
            "profile": {},
            "eda_plan": [],
            "exec_results": [],
            "final_report": {},
        }

    def run_eda(
        self, csv_path: str, user_goal: str = "General EDA", max_items: int = 8
    ) -> Dict[str, Any]:
        """
        Run complete EDA analysis pipeline

        Args:
            csv_path: Path to CSV file
            user_goal: User's analysis goal
            max_items: Maximum number of EDA items

        Returns:
            Complete execution results
        """
        print(f"🚀 Starting EDA analysis for: {csv_path}")
        print(f"📊 User goal: {user_goal}")

        try:
            # Prepare per-run log directory
            run_ts = datetime.now().strftime('%Y%m%d-%H%M%S')
            run_dir = os.path.join(self.logs_dir, f"run-{run_ts}")
            os.makedirs(run_dir, exist_ok=True)
            # Step 1: Profile the data
            print("\n📋 Step 1: Profiling data...")
            profile = self.profiler.profile(csv_path)
            self.execution_log["profile"] = profile
<<<<<<< HEAD
            print(
                f"✅ Profiled {profile['rows_total']} rows, {len(profile['columns'])} columns"
            )

=======
            print(f"✅ Profiled {profile['rows_total']} rows, {len(profile['columns'])} columns")

            # Save profile
            with open(os.path.join(run_dir, "profile.json"), 'w') as f:
                json.dump(profile, f, indent=2)
            
>>>>>>> 227b57a8
            # Step 2: Load data for execution
            print("\n📂 Step 2: Loading data...")
            df = pd.read_csv(csv_path)
            print(f"✅ Loaded DataFrame: {df.shape}")

            # Step 3: Plan EDA
            print("\n🎯 Step 3: Planning EDA...")
            eda_plan = self.planner.plan(profile, user_goal, max_items)
            self.execution_log["eda_plan"] = eda_plan.get("eda_plan", [])
            print(f"✅ Created plan with {len(self.execution_log['eda_plan'])} items")

<<<<<<< HEAD
=======
            # Save planner output
            with open(os.path.join(run_dir, "plan.json"), 'w') as f:
                json.dump(eda_plan, f, indent=2)
            
>>>>>>> 227b57a8
            # Step 4: Execute each plan item
            print("\n🔧 Step 4: Executing analysis...")
            highlights = []

            for i, item in enumerate(self.execution_log["eda_plan"], 1):
                print(
                    f"  📊 Processing item {i}/{len(self.execution_log['eda_plan'])}: {item.get('id', 'unknown')}"
                )

                # Generate code
                code_output = self.coder.write_code(item, profile, self.artifacts_dir)
<<<<<<< HEAD

=======
                # Save code writer output
                item_id = item.get('id', f'item_{i}')
                with open(os.path.join(run_dir, f"code_{item_id}.json"), 'w') as f:
                    json.dump(code_output, f, indent=2)
                
>>>>>>> 227b57a8
                # Execute code
                exec_result = self.executor.execute(
                    code_output["python"], df, code_output["manifest_schema"]
                )
<<<<<<< HEAD

                # Critique and potentially fix
                critique_result = self.critic.critique(code_output, exec_result)

=======
                # Save executor result
                with open(os.path.join(run_dir, f"exec_{item_id}.json"), 'w') as f:
                    json.dump(exec_result, f, indent=2)
                
                # Critique and potentially fix
                critique_result = self.critic.critique(code_output, exec_result)
                # Save critic output
                with open(os.path.join(run_dir, f"critic_{item_id}.json"), 'w') as f:
                    json.dump(critique_result, f, indent=2)
                
>>>>>>> 227b57a8
                # If fix needed, try again
                if critique_result["status"] == "fix" and critique_result.get(
                    "fix_patch"
                ):
                    print(f"    🔧 Applying fix...")
<<<<<<< HEAD
                    fixed_code = (
                        code_output["python"] + "\n" + critique_result["fix_patch"]
                    )
                    exec_result = self.executor.execute(
                        fixed_code, df, code_output["manifest_schema"]
                    )

=======
                    fixed_code = code_output["python"] + "\n" + critique_result["fix_patch"]
                    exec_result = self.executor.execute(fixed_code, df, code_output["manifest_schema"])
                    # Save post-fix executor result
                    with open(os.path.join(run_dir, f"exec_{item_id}_after_fix.json"), 'w') as f:
                        json.dump(exec_result, f, indent=2)
                
>>>>>>> 227b57a8
                # Store results
                exec_summary = {
                    "item": item,
                    "code_output": code_output,
                    "exec_result": exec_result,
                    "critique_result": critique_result,
                }
                self.execution_log["exec_results"].append(exec_summary)

                # Create highlight for reporter
                if exec_result["exec_ok"]:
                    highlight = {
                        "title": code_output["title"],
                        "artifacts": code_output["expected_outputs"],
                        "manifest": exec_result["manifest"],
                        "evidence": exec_result["evidence"],
                        "notes": exec_result["stdout"]
                        or "Analysis completed successfully",
                    }
                    highlights.append(highlight)
                    print(
                        f"    ✅ Success: {len(code_output['expected_outputs'])} plots generated"
                    )
                else:
                    print(f"    ❌ Failed: {exec_result.get('error', 'Unknown error')}")

            # Step 5: Generate final report
            print("\n📝 Step 5: Generating report...")
            # Save highlights for reporter
            with open(os.path.join(run_dir, "highlights.json"), 'w') as f:
                json.dump(highlights, f, indent=2)

            final_report = self.reporter.report(highlights, profile)
            self.execution_log["final_report"] = final_report
<<<<<<< HEAD

=======
            # Save reporter output
            with open(os.path.join(run_dir, "reporter_output.json"), 'w') as f:
                json.dump(final_report, f, indent=2)
            
>>>>>>> 227b57a8
            # Save report
            report_path = os.path.join(self.report_dir, "report.md")
            with open(report_path, "w") as f:
                f.write(final_report["markdown"])
            print(f"✅ Report saved to: {report_path}")

            # Save execution log
            log_path = os.path.join(self.logs_dir, "last_run.json")
            with open(log_path, "w") as f:
                json.dump(self.execution_log, f, indent=2)
            print(f"✅ Execution log saved to: {log_path}")
<<<<<<< HEAD

=======
            # Also save a copy into the per-run directory
            with open(os.path.join(run_dir, "execution_log.json"), 'w') as f:
                json.dump(self.execution_log, f, indent=2)
            
>>>>>>> 227b57a8
            # Summary
            print(f"\n🎉 EDA Analysis Complete!")
            print(f"📊 Generated {len(highlights)} successful analyses")
            print(f"🖼️  Plots saved to: {self.artifacts_dir}")
            print(f"📝 Report: {report_path}")
            print(f"📋 Log: {log_path}")

            return {
                "success": True,
                "profile": profile,
                "highlights": highlights,
                "report": final_report,
                "artifacts_dir": self.artifacts_dir,
                "report_path": report_path,
                "log_path": log_path,
            }

        except Exception as e:
            error_msg = f"EDA analysis failed: {str(e)}"
            print(f"❌ {error_msg}")

            # Save error log
            error_log = {
                "timestamp": datetime.now().isoformat(),
                "error": error_msg,
                "execution_log": self.execution_log,
            }
            error_path = os.path.join(self.logs_dir, "error_run.json")
            with open(error_path, "w") as f:
                json.dump(error_log, f, indent=2)

            return {"success": False, "error": error_msg, "error_log_path": error_path}


def main():
    """Main entry point"""
    import argparse

    parser = argparse.ArgumentParser(
        description="Automated EDA & Visualization by Multi-Agent Chat"
    )
    parser.add_argument("csv_path", help="Path to CSV file")
    parser.add_argument("--goal", default="General EDA", help="Analysis goal")
    parser.add_argument("--max-items", type=int, default=8, help="Maximum EDA items")
    parser.add_argument(
        "--api-key", help="DeepSeek API key (or set DEEPSEEK_API_KEY env var)"
    )

    args = parser.parse_args()

    # Check if CSV exists
    if not os.path.exists(args.csv_path):
        print(f"❌ CSV file not found: {args.csv_path}")
        sys.exit(1)

    # Initialize orchestrator
    orchestrator = EDAOrchestrator(api_key=args.api_key)

    # Run EDA
    result = orchestrator.run_eda(args.csv_path, args.goal, args.max_items)

    if result["success"]:
        print("\n🎯 Next Questions:")
        for question in result["report"]["next_questions"]:
            print(f"  • {question}")
    else:
        sys.exit(1)


if __name__ == "__main__":
    main()<|MERGE_RESOLUTION|>--- conflicted
+++ resolved
@@ -79,19 +79,12 @@
             print("\n📋 Step 1: Profiling data...")
             profile = self.profiler.profile(csv_path)
             self.execution_log["profile"] = profile
-<<<<<<< HEAD
-            print(
-                f"✅ Profiled {profile['rows_total']} rows, {len(profile['columns'])} columns"
-            )
-
-=======
             print(f"✅ Profiled {profile['rows_total']} rows, {len(profile['columns'])} columns")
 
             # Save profile
             with open(os.path.join(run_dir, "profile.json"), 'w') as f:
                 json.dump(profile, f, indent=2)
             
->>>>>>> 227b57a8
             # Step 2: Load data for execution
             print("\n📂 Step 2: Loading data...")
             df = pd.read_csv(csv_path)
@@ -103,13 +96,10 @@
             self.execution_log["eda_plan"] = eda_plan.get("eda_plan", [])
             print(f"✅ Created plan with {len(self.execution_log['eda_plan'])} items")
 
-<<<<<<< HEAD
-=======
             # Save planner output
             with open(os.path.join(run_dir, "plan.json"), 'w') as f:
                 json.dump(eda_plan, f, indent=2)
             
->>>>>>> 227b57a8
             # Step 4: Execute each plan item
             print("\n🔧 Step 4: Executing analysis...")
             highlights = []
@@ -121,25 +111,15 @@
 
                 # Generate code
                 code_output = self.coder.write_code(item, profile, self.artifacts_dir)
-<<<<<<< HEAD
-
-=======
                 # Save code writer output
                 item_id = item.get('id', f'item_{i}')
                 with open(os.path.join(run_dir, f"code_{item_id}.json"), 'w') as f:
                     json.dump(code_output, f, indent=2)
                 
->>>>>>> 227b57a8
                 # Execute code
                 exec_result = self.executor.execute(
                     code_output["python"], df, code_output["manifest_schema"]
                 )
-<<<<<<< HEAD
-
-                # Critique and potentially fix
-                critique_result = self.critic.critique(code_output, exec_result)
-
-=======
                 # Save executor result
                 with open(os.path.join(run_dir, f"exec_{item_id}.json"), 'w') as f:
                     json.dump(exec_result, f, indent=2)
@@ -150,28 +130,17 @@
                 with open(os.path.join(run_dir, f"critic_{item_id}.json"), 'w') as f:
                     json.dump(critique_result, f, indent=2)
                 
->>>>>>> 227b57a8
                 # If fix needed, try again
                 if critique_result["status"] == "fix" and critique_result.get(
                     "fix_patch"
                 ):
                     print(f"    🔧 Applying fix...")
-<<<<<<< HEAD
-                    fixed_code = (
-                        code_output["python"] + "\n" + critique_result["fix_patch"]
-                    )
-                    exec_result = self.executor.execute(
-                        fixed_code, df, code_output["manifest_schema"]
-                    )
-
-=======
                     fixed_code = code_output["python"] + "\n" + critique_result["fix_patch"]
                     exec_result = self.executor.execute(fixed_code, df, code_output["manifest_schema"])
                     # Save post-fix executor result
                     with open(os.path.join(run_dir, f"exec_{item_id}_after_fix.json"), 'w') as f:
                         json.dump(exec_result, f, indent=2)
                 
->>>>>>> 227b57a8
                 # Store results
                 exec_summary = {
                     "item": item,
@@ -206,14 +175,10 @@
 
             final_report = self.reporter.report(highlights, profile)
             self.execution_log["final_report"] = final_report
-<<<<<<< HEAD
-
-=======
             # Save reporter output
             with open(os.path.join(run_dir, "reporter_output.json"), 'w') as f:
                 json.dump(final_report, f, indent=2)
             
->>>>>>> 227b57a8
             # Save report
             report_path = os.path.join(self.report_dir, "report.md")
             with open(report_path, "w") as f:
@@ -225,14 +190,10 @@
             with open(log_path, "w") as f:
                 json.dump(self.execution_log, f, indent=2)
             print(f"✅ Execution log saved to: {log_path}")
-<<<<<<< HEAD
-
-=======
             # Also save a copy into the per-run directory
             with open(os.path.join(run_dir, "execution_log.json"), 'w') as f:
                 json.dump(self.execution_log, f, indent=2)
             
->>>>>>> 227b57a8
             # Summary
             print(f"\n🎉 EDA Analysis Complete!")
             print(f"📊 Generated {len(highlights)} successful analyses")
